import re

import obonet
import sys

import networkx as nx

from phenopy.ic import calculate_information_content


def load(obo_file, logger=None):
    """
    Load OBO file into a networkx graph.

    :param obo_file: OBO definition file.
    :param logger: Python `logging` logger instance.
    :return: `networkx.MultiDiGraph`
    """
    try:
        return obonet.read_obo(obo_file)
    except (FileNotFoundError, PermissionError) as e:
        if logger is not None:
            logger.critical(e)
        else:
            sys.stderr.write(str(e))
        exit(1)


<<<<<<< HEAD
def process(hpo_network, phenotype_to_diseases, num_diseases_annotated, custom_annotations_file=None, logger=None):
=======
def process(hpo_network, terms_to_genes, num_genes_annotated, custom_annotations_file=None, ages=None, logger=None):
>>>>>>> cefb7be9
    """
    Cleans the HPO network.

    Removes non-phenotype branches of the network, and merges all synonyms into one tag.

    :param hpo_network: `networkx.MultiDiGraph` to clean.
    :param phenotype_to_diseases: Dictionary mapping HPO terms to diseases.
    :param num_diseases_annotated: Number of diseases with HPO annotations.
    :param custom_annotations_file: A list of custom annotation files, in the same format as tests/data/test.score-product.txt
    :param ages: age distributions object
    :param logger: Python `logging` logger instance.
    :return: `networkx.MultiDiGraph`
    """

    # roots for non-phenotype nodes
    non_phenotypes = {
        'mortality_aging': 'HP:0040006',
        'mode_of_inheritance': 'HP:0000005',
        'clinical_modifier': 'HP:0012823',
        'frequency': 'HP:0040279',
        'clinical_course': 'HP:0031797',
    }

    # remove non-phenotype branches
    for _, hpo_id in non_phenotypes.items():
        if hpo_id in hpo_network.nodes:
            children = nx.ancestors(hpo_network, hpo_id)
            hpo_network.remove_nodes_from([hpo_id] + list(children))

    # Before calculating information content, check for custom_annotations_file and load
    if custom_annotations_file is not None:
        custom_annos = {}
        try:
            with open(custom_annotations_file, 'r') as f:
                for line in f:
                    if line.startswith('#'):
                        continue
                    entity_id, patient_info, hpo_ids_string = line.split('\t')
                    hpo_ids = hpo_ids_string.split('|')
                    for hpo_id in hpo_ids:
                        if hpo_id in custom_annos:
                            custom_annos[hpo_id].append(entity_id)
                        else:
                            custom_annos[hpo_id] = [entity_id]

        except (FileNotFoundError, PermissionError, IsADirectoryError) as e:
            logger.critical(f'{custom_annotations_file} not found or is not accessible.')
            raise e
    else:
        custom_annos = None

    for node_id, data in hpo_network.nodes(data=True):
        # annotate with information content value
        hpo_network.node[node_id]['ic'] = calculate_information_content(
            node_id,
            hpo_network,
            phenotype_to_diseases,
            num_diseases_annotated,
            custom_annos,
        )
        # annotate with phenotype age distribution
        hpo_network.node[node_id]['weights'] = {
            'age_dist': None,
            'age_exists': False,
            'default_weight': 1.0
        }
        if ages is not None:
            if node_id in ages.index:
                hpo_network.node[node_id]['weights']['age_dist'] = ages.loc[node_id]['age_dist']
                hpo_network.node[node_id]['weights']['age_exists'] = True

        # annotate with depth value
        # hard-coding origin node for now
        origin = 'HP:0000001'
        hpo_network.node[node_id]['depth'] = nx.shortest_path_length(
            hpo_network,
            node_id,
            origin
        )

        # clean synonyms
        synonyms = []
        try:
            for synonym in data['synonym']:
                synonyms.append(synonym)
            hpo_network.node[node_id]['synonyms'] = re.findall(r'"(.*?)"', ','.join(synonyms))
        except KeyError:
            # pass if no synonym tags in the node
            pass

    return hpo_network


def cache(hpo_network, cache_file):
    """
    Write a cache of a network as a pickle file.

    :param hpo_network: network to cache.
    :param cache_file: file path to use for cache.
    """
    nx.write_gpickle(hpo_network, cache_file)


def restore(cache_file):
    """
    Restores a network from a pickled cache file.

    :param cache_file: cache file path.
    :return: `networkx.MultiDiGraph`
    """
    return nx.read_gpickle(cache_file)<|MERGE_RESOLUTION|>--- conflicted
+++ resolved
@@ -26,11 +26,7 @@
         exit(1)
 
 
-<<<<<<< HEAD
-def process(hpo_network, phenotype_to_diseases, num_diseases_annotated, custom_annotations_file=None, logger=None):
-=======
-def process(hpo_network, terms_to_genes, num_genes_annotated, custom_annotations_file=None, ages=None, logger=None):
->>>>>>> cefb7be9
+def process(hpo_network, phenotype_to_diseases, num_diseases_annotated, custom_annotations_file=None, ages=None, logger=None):
     """
     Cleans the HPO network.
 
