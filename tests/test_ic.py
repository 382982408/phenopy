import numpy as np
import os
import unittest

from phenopy.config import config
from phenopy.ic import calculate_information_content
from phenopy.obo import process
from phenopy.obo import load as load_obo
from phenopy.d2p import load as load_d2p
from phenopy.util import export_pheno2genes_with_no_parents


class ScorerTestCase(unittest.TestCase):
    @classmethod
    def setUpClass(cls):
        # parent dir
        cls.parent_dir = os.path.dirname(os.path.realpath(__file__))

        # load phenotypes to genes associations
        cls.disease_to_phenotype_file = os.path.join(cls.parent_dir, 'data/phenotype.hpoa')
        cls.phenotype_to_diseases, cls.disease_to_phenotypes = load_d2p(cls.disease_to_phenotype_file)

        # load and process the network
        config.set('hpo', 'data_directory', os.path.join(cls.parent_dir, 'data'))
        cls.obo_file = os.path.join(cls.parent_dir, 'data/hp.obo')
        cls.hpo_network = load_obo(cls.obo_file)
        cls.num_diseases_annotated = len(cls.disease_to_phenotypes)
        cls.hpo_network = process(cls.hpo_network, cls.phenotype_to_diseases, cls.num_diseases_annotated,
                                  custom_annotations_file=None)
        cls.hpo_id = 'HP:0010863'
        cls.disease_to_phenotype_output_file = os.path.join(cls.parent_dir, 'data/phenotype.noparents.hpoa')

    def tearDown(cls):
        if os.path.exists(cls.disease_to_phenotype_output_file):
            os.remove(cls.disease_to_phenotype_output_file)

    def test_ic_p2g(self):
        """Calculate the information content of a phenotype"""
        self.assertAlmostEqual(self.hpo_network.node[self.hpo_id]['ic'], 6.20, 1)

    def test_ic_custom(self):
        """Calculate the information content of a phenotype when multiple annotations are present"""
        custom_annotation_file = os.path.join(self.parent_dir, 'data/test.score-product.txt')
        hpo_network = load_obo(self.obo_file)
        hpo_network = process(hpo_network, self.phenotype_to_diseases, self.num_diseases_annotated,
                              custom_annotations_file=custom_annotation_file)

        self.assertAlmostEqual(hpo_network.node[self.hpo_id]['ic'], 7.17, 1)

    def test_inf_ic(self):
        inf_ic = calculate_information_content(
            self.hpo_id,
            self.hpo_network,
            self.phenotype_to_diseases,
            1e310,
            None,
        )
        self.assertAlmostEqual(inf_ic, -np.log(np.nextafter(0, 1)))

    def test_ic_p2g_no_parents(self):
<<<<<<< HEAD
        export_pheno2genes_with_no_parents(self.disease_to_phenotype_file, self.disease_to_phenotype_output_file, self.hpo_network)
        self.assertTrue(os.path.exists(self.disease_to_phenotype_output_file))
=======
        export_pheno2genes_with_no_parents(self.pheno2genes_file, self.pheno2genes_output_file, self.hpo_network)
        self.assertTrue(os.path.exists(self.pheno2genes_output_file))
>>>>>>> cefb7be9
<|MERGE_RESOLUTION|>--- conflicted
+++ resolved
@@ -58,10 +58,5 @@
         self.assertAlmostEqual(inf_ic, -np.log(np.nextafter(0, 1)))
 
     def test_ic_p2g_no_parents(self):
-<<<<<<< HEAD
         export_pheno2genes_with_no_parents(self.disease_to_phenotype_file, self.disease_to_phenotype_output_file, self.hpo_network)
-        self.assertTrue(os.path.exists(self.disease_to_phenotype_output_file))
-=======
-        export_pheno2genes_with_no_parents(self.pheno2genes_file, self.pheno2genes_output_file, self.hpo_network)
-        self.assertTrue(os.path.exists(self.pheno2genes_output_file))
->>>>>>> cefb7be9
+        self.assertTrue(os.path.exists(self.disease_to_phenotype_output_file))